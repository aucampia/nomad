--- conflicted
+++ resolved
@@ -14,18 +14,7 @@
 # Get the git commit
 GIT_COMMIT="$(git rev-parse HEAD)"
 GIT_DIRTY="$(test -n "`git status --porcelain`" && echo "+CHANGES" || true)"
-<<<<<<< HEAD
-
-# Determine the arch/os combos we're building for
-# XC_ARCH=${XC_ARCH:-"386 amd64"}
-# XC_OS=${XC_OS:-linux}
-
-XC_ARCH=${XC_ARCH:-"amd64 386"}
-XC_OS=${XC_OS:-"darwin windows"}
-XC_EXCLUDE=${XC_EXCLUDE:-"!darwin/arm !darwin/386"}
-=======
 LDFLAG="main.GitCommit=${GIT_COMMIT}${GIT_DIRTY}"
->>>>>>> 93e0377c
 
 # Delete the old dir
 echo "==> Removing old directory..."
@@ -46,20 +35,6 @@
     echo "==> Building linux arm..."
     CC="arm-linux-gnueabi-gcc-5" GOOS=linux GOARCH="arm"   CGO_ENABLED=1 go build -ldflags "-X $LDFLAG" -o "pkg/linux_arm/nomad"
 
-<<<<<<< HEAD
-# Build!
-echo "==> Building..."
-gox \
-    -os="${XC_OS}" \
-    -arch="${XC_ARCH}" \
-    -osarch="${XC_EXCLUDE}" \
-    -cgo \
-    -ldflags "-X main.GitCommit='${GIT_COMMIT}${GIT_DIRTY}'" \
-    -output "pkg/{{.OS}}_{{.Arch}}/nomad" \
-    .
-
-echo ""
-=======
     echo "==> Building linux arm64..."
     CC="aarch64-linux-gnu-gcc-5"  GOOS=linux GOARCH="arm64" CGO_ENABLED=1 go build -ldflags "-X $LDFLAG" -o "pkg/linux_arm64/nomad"
 
@@ -75,7 +50,6 @@
     echo "Unable to build on $(uname). Use Linux or Darwin."
     exit 1
 fi
->>>>>>> 93e0377c
 
 # Move all the compiled things to the $GOPATH/bin
 GOPATH=${GOPATH:-$(go env GOPATH)}
@@ -109,4 +83,4 @@
 # Done!
 echo
 echo "==> Results:"
-tree pkg/+tree pkg/
